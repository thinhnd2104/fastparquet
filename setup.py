--- conflicted
+++ resolved
@@ -19,12 +19,8 @@
     name='fastparquet',
     version='0.0.4',
     description='Python support for Parquet file format',
-<<<<<<< HEAD
     ext_modules=ext_modules,
     author='Joe Crobak, Martin Durant',
-=======
-    author='Martin Durant',
->>>>>>> 8aa84f8c
     author_email='mdurant@continuum.io',
     url='https://github.com/martindurant/fastparquet/',
     license='Apache License 2.0',
